"""
<<<<<<< HEAD
URLs principales del proyecto VENDO - VERSIÓN CORREGIDA
=======
URLs principales del proyecto VENDO - VERSIÓN LIMPIA Y CORREGIDA
>>>>>>> a3ba4d28
"""
from django.contrib import admin
from django.urls import path, include
from django.conf import settings
from django.conf.urls.static import static
from django.shortcuts import redirect
from django.http import HttpResponse
from django.views.generic import RedirectView

# ==========================================
# VISTAS AUXILIARES
# ==========================================

def smart_redirect(request):
    """Redirección inteligente basada en autenticación"""
    if request.user.is_authenticated:
        return redirect('core:dashboard')
    return redirect('users:login')

def robots_txt(request):
    """Robots.txt básico"""
    content = """User-agent: *
Disallow: /admin/
Disallow: /auth/
Disallow: /api/
Allow: /
"""
    return HttpResponse(content, content_type='text/plain')

# ==========================================
# CONFIGURACIÓN DE URLs
# ==========================================

urlpatterns = [
    # ==========================================
    # ADMIN Y NAVEGACIÓN PRINCIPAL
    # ==========================================
    
    # Admin de Django
    path('admin/', admin.site.urls),
    
    # Redirección inteligente de la raíz
    path('', smart_redirect, name='home'),
    
    # Robots.txt para SEO
    path('robots.txt', robots_txt, name='robots_txt'),
    
    # ==========================================
<<<<<<< HEAD
    # MÓDULOS DE LA APLICACIÓN - ORDEN CORREGIDO
=======
    # AUTENTICACIÓN
>>>>>>> a3ba4d28
    # ==========================================
    
    # URLs de autenticación de Django (namespace 'auth')
    path('auth/', include('django.contrib.auth.urls')),
    
    # URLs de allauth para OAuth (Google, etc.)
    path('accounts/', include('allauth.urls')),
    
    # URLs de usuarios personalizadas
    path('users/', include('apps.users.urls')),
    
<<<<<<< HEAD
    # Módulos de negocio (ANTES del core para evitar conflictos)
    path('inventory/', include('apps.inventory.urls')),
    
    # Core (dashboard, empresas, sucursales)
    # IMPORTANTE: Va después de los módulos específicos
=======
    # Compatibilidad para URL /login/ (redirige a la correcta)
    path('login/', lambda request: redirect('users:login'), name='login_redirect'),
    
    # ==========================================
    # MÓDULOS ACTIVOS DE LA APLICACIÓN
    # ==========================================
    
    # Core (dashboard, empresas, sucursales)
    # IMPORTANTE: Va después de las rutas específicas
>>>>>>> a3ba4d28
    path('', include('apps.core.urls')),
    
    # ==========================================
    # MÓDULOS FUTUROS (comentados hasta que existan)
    # ==========================================
    
    # Configuraciones del sistema
    # path('settings/', include('apps.settings.urls')),
    
    # Módulos de negocio (descomentar cuando estén listos)
    # path('pos/', include('apps.pos.urls')),
    # path('invoicing/', include('apps.invoicing.urls')),
    # path('purchases/', include('apps.purchases.urls')),
    # path('accounting/', include('apps.accounting.urls')),
    # path('quotations/', include('apps.quotations.urls')),
    # path('reports/', include('apps.reports.urls')),
    
    # APIs externas y webhooks (crear cuando sea necesario)
    # path('api/v1/', include('apps.api.urls')),
    # path('webhooks/', include('apps.webhooks.urls')),
]

# ==========================================
# ARCHIVOS ESTÁTICOS Y MEDIA (DESARROLLO)
# ==========================================

if settings.DEBUG:
    # Servir archivos media y static en desarrollo
    urlpatterns += static(settings.MEDIA_URL, document_root=settings.MEDIA_ROOT)
    urlpatterns += static(settings.STATIC_URL, document_root=settings.STATIC_ROOT)
    
    # Django Debug Toolbar (con manejo de errores)
    if 'debug_toolbar' in settings.INSTALLED_APPS:
        try:
            import debug_toolbar
            urlpatterns = [
                path('__debug__/', include(debug_toolbar.urls)),
            ] + urlpatterns
        except ImportError:
            # Debug toolbar no disponible, continuar sin él
            pass
    
    # URLs adicionales para desarrollo
    urlpatterns += [
        # URL para testing de errores (solo en desarrollo)
        path('test-404/', lambda request: None),  # Genera 404 automáticamente
    ]

# ==========================================
# CONFIGURACIÓN PARA PRODUCCIÓN
# ==========================================

if not settings.DEBUG:
    # En producción, agregar URLs adicionales
    urlpatterns += [
        # Sitemap XML (cuando se implemente)
        # path('sitemap.xml', sitemap_view, name='sitemap'),
        
        # Configuraciones de seguridad
        # path('.well-known/security.txt', security_txt_view, name='security_txt'),
    ]

# ==========================================
# HANDLERS DE ERROR PERSONALIZADOS (FUTURO)
# ==========================================

# Páginas de error personalizadas (activar cuando existan las vistas)
# handler400 = 'apps.core.views.custom_400'
# handler403 = 'apps.core.views.custom_403'
# handler404 = 'apps.core.views.custom_404'
# handler500 = 'apps.core.views.custom_500'<|MERGE_RESOLUTION|>--- conflicted
+++ resolved
@@ -1,9 +1,5 @@
 """
-<<<<<<< HEAD
 URLs principales del proyecto VENDO - VERSIÓN CORREGIDA
-=======
-URLs principales del proyecto VENDO - VERSIÓN LIMPIA Y CORREGIDA
->>>>>>> a3ba4d28
 """
 from django.contrib import admin
 from django.urls import path, include
@@ -51,12 +47,10 @@
     # Robots.txt para SEO
     path('robots.txt', robots_txt, name='robots_txt'),
     
-    # ==========================================
-<<<<<<< HEAD
+    # ==========================================¡
     # MÓDULOS DE LA APLICACIÓN - ORDEN CORREGIDO
-=======
+
     # AUTENTICACIÓN
->>>>>>> a3ba4d28
     # ==========================================
     
     # URLs de autenticación de Django (namespace 'auth')
@@ -68,13 +62,13 @@
     # URLs de usuarios personalizadas
     path('users/', include('apps.users.urls')),
     
-<<<<<<< HEAD
+
     # Módulos de negocio (ANTES del core para evitar conflictos)
     path('inventory/', include('apps.inventory.urls')),
     
     # Core (dashboard, empresas, sucursales)
     # IMPORTANTE: Va después de los módulos específicos
-=======
+
     # Compatibilidad para URL /login/ (redirige a la correcta)
     path('login/', lambda request: redirect('users:login'), name='login_redirect'),
     
@@ -84,7 +78,7 @@
     
     # Core (dashboard, empresas, sucursales)
     # IMPORTANTE: Va después de las rutas específicas
->>>>>>> a3ba4d28
+
     path('', include('apps.core.urls')),
     
     # ==========================================
